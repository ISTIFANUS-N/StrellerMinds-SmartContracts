[package]
name = "proxy"
version = "0.1.0"
edition = "2021"

[lib]
crate-type = ["lib", "cdylib"]

[dependencies]
soroban-sdk = { workspace = true }

[dev-dependencies]
<<<<<<< HEAD
soroban-sdk = { workspace = true, features = ["testutils"] }
=======
soroban-sdk = { workspace = true, features = ["testutils"] }
>>>>>>> 20a3998f
<|MERGE_RESOLUTION|>--- conflicted
+++ resolved
@@ -10,8 +10,4 @@
 soroban-sdk = { workspace = true }
 
 [dev-dependencies]
-<<<<<<< HEAD
-soroban-sdk = { workspace = true, features = ["testutils"] }
-=======
-soroban-sdk = { workspace = true, features = ["testutils"] }
->>>>>>> 20a3998f
+soroban-sdk = { workspace = true, features = ["testutils"] }