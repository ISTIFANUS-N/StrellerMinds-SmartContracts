pub mod access_control;
pub mod roles;
pub mod permissions;
pub mod events;
pub mod event_schema;
pub mod storage;
pub mod errors;
pub mod reentrancy_guard;
pub mod gas_testing;

#[cfg(test)]
<<<<<<< HEAD
mod simple_tests;

 
=======
mod test;
>>>>>>> 5ba058bc
<|MERGE_RESOLUTION|>--- conflicted
+++ resolved
@@ -9,10 +9,7 @@
 pub mod gas_testing;
 
 #[cfg(test)]
-<<<<<<< HEAD
+
 mod simple_tests;
 
  
-=======
-mod test;
->>>>>>> 5ba058bc
