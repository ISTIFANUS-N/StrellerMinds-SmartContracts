use crate::roles::{Role, RoleLevel, Permission};
<<<<<<< HEAD
use soroban_sdk::{vec, Vec, Env};
=======
use soroban_sdk::{Env, Vec};
>>>>>>> 20a3998f

/// Predefined role permissions for different user types
pub struct RolePermissions;

impl RolePermissions {
    /// Get default permissions for a Student role
<<<<<<< HEAD
    pub fn student_permissions(env: Env) -> Vec<Permission> {
        vec![&env,
            Permission::ViewProgress,
            Permission::MarkCompletion,
        ]
    }

    /// Get default permissions for a Moderator role
    pub fn moderator_permissions(env: Env) -> Vec<Permission> {
        vec![&env,
            Permission::ViewProgress,
            Permission::UpdateProgress,
            Permission::MarkCompletion,
            Permission::ViewAllCertificates,
            Permission::ViewAllCourses,
        ]
    }

    /// Get default permissions for an Instructor role
    pub fn instructor_permissions(env: Env) -> Vec<Permission> {
        vec![&env,
            Permission::IssueCertificate,
            Permission::UpdateCertificateMetadata,
            Permission::CreateCourse,
            Permission::UpdateCourse,
            Permission::EnrollStudent,
            Permission::UnenrollStudent,
            Permission::UpdateProgress,
            Permission::ViewProgress,
            Permission::MarkCompletion,
            Permission::ViewAllCertificates,
            Permission::ViewAllCourses,
        ]
    }

    /// Get default permissions for an Admin role
    pub fn admin_permissions(env: Env) -> Vec<Permission> {
        vec![&env, 
            Permission::IssueCertificate,
            Permission::RevokeCertificate,
            Permission::TransferCertificate,
            Permission::UpdateCertificateMetadata,
            Permission::CreateCourse,
            Permission::UpdateCourse,
            Permission::DeleteCourse,
            Permission::EnrollStudent,
            Permission::UnenrollStudent,
            Permission::UpdateProgress,
            Permission::ViewProgress,
            Permission::MarkCompletion,
            Permission::GrantRole,
            Permission::RevokeRole,
            Permission::TransferRole,
            Permission::BatchMintCertificates,
            Permission::BatchRevokeCertificates,
            Permission::ViewAllCertificates,
            Permission::ViewAllCourses,
            Permission::ViewAllUsers,
            Permission::ViewSystemStats,
        ]
    }

    /// Get default permissions for a SuperAdmin role
    pub fn super_admin_permissions(env: Env) -> Vec<Permission> {
        vec![&env,
            Permission::IssueCertificate,
            Permission::RevokeCertificate,
            Permission::TransferCertificate,
            Permission::UpdateCertificateMetadata,
            Permission::CreateCourse,
            Permission::UpdateCourse,
            Permission::DeleteCourse,
            Permission::EnrollStudent,
            Permission::UnenrollStudent,
            Permission::UpdateProgress,
            Permission::ViewProgress,
            Permission::MarkCompletion,
            Permission::GrantRole,
            Permission::RevokeRole,
            Permission::TransferRole,
            Permission::InitializeContract,
            Permission::UpgradeContract,
            Permission::EmergencyPause,
            Permission::EmergencyResume,
            Permission::MintTokens,
            Permission::BurnTokens,
            Permission::TransferTokens,
            Permission::BatchMintCertificates,
            Permission::BatchRevokeCertificates,
            Permission::ViewAllCertificates,
            Permission::ViewAllCourses,
            Permission::ViewAllUsers,
            Permission::ViewSystemStats,
        ]
    }

    /// Get permissions for a specific role level
    pub fn get_permissions_for_level(env: Env, level: &RoleLevel) -> Vec<Permission> {
=======
    pub fn student_permissions(env: &Env) -> Vec<Permission> {
        let mut permissions = Vec::new(env);
        permissions.push_back(Permission::ViewProgress);
        permissions.push_back(Permission::MarkCompletion);
        permissions
    }

    /// Get default permissions for a Moderator role
    pub fn moderator_permissions(env: &Env) -> Vec<Permission> {
        let mut permissions = Vec::new(env);
        permissions.push_back(Permission::ViewProgress);
        permissions.push_back(Permission::UpdateProgress);
        permissions.push_back(Permission::MarkCompletion);
        permissions.push_back(Permission::ViewAllCertificates);
        permissions.push_back(Permission::ViewAllCourses);
        permissions
    }

    /// Get default permissions for an Instructor role
    pub fn instructor_permissions(env: &Env) -> Vec<Permission> {
        let mut permissions = Vec::new(env);
        permissions.push_back(Permission::IssueCertificate);
        permissions.push_back(Permission::UpdateCertificateMetadata);
        permissions.push_back(Permission::CreateCourse);
        permissions.push_back(Permission::UpdateCourse);
        permissions.push_back(Permission::EnrollStudent);
        permissions.push_back(Permission::UnenrollStudent);
        permissions.push_back(Permission::UpdateProgress);
        permissions.push_back(Permission::ViewProgress);
        permissions.push_back(Permission::MarkCompletion);
        permissions.push_back(Permission::ViewAllCertificates);
        permissions.push_back(Permission::ViewAllCourses);
        permissions
    }

    /// Get default permissions for an Admin role
    pub fn admin_permissions(env: &Env) -> Vec<Permission> {
        let mut permissions = Vec::new(env);
        permissions.push_back(Permission::IssueCertificate);
        permissions.push_back(Permission::RevokeCertificate);
        permissions.push_back(Permission::TransferCertificate);
        permissions.push_back(Permission::UpdateCertificateMetadata);
        permissions.push_back(Permission::CreateCourse);
        permissions.push_back(Permission::UpdateCourse);
        permissions.push_back(Permission::DeleteCourse);
        permissions.push_back(Permission::EnrollStudent);
        permissions.push_back(Permission::UnenrollStudent);
        permissions.push_back(Permission::UpdateProgress);
        permissions.push_back(Permission::ViewProgress);
        permissions.push_back(Permission::MarkCompletion);
        permissions.push_back(Permission::GrantRole);
        permissions.push_back(Permission::RevokeRole);
        permissions.push_back(Permission::TransferRole);
        permissions.push_back(Permission::BatchMintCertificates);
        permissions.push_back(Permission::BatchRevokeCertificates);
        permissions.push_back(Permission::ViewAllCertificates);
        permissions.push_back(Permission::ViewAllCourses);
        permissions.push_back(Permission::ViewAllUsers);
        permissions.push_back(Permission::ViewSystemStats);
        permissions
    }

    /// Get default permissions for a SuperAdmin role
    pub fn super_admin_permissions(env: &Env) -> Vec<Permission> {
        let mut permissions = Vec::new(env);
        permissions.push_back(Permission::IssueCertificate);
        permissions.push_back(Permission::RevokeCertificate);
        permissions.push_back(Permission::TransferCertificate);
        permissions.push_back(Permission::UpdateCertificateMetadata);
        permissions.push_back(Permission::CreateCourse);
        permissions.push_back(Permission::UpdateCourse);
        permissions.push_back(Permission::DeleteCourse);
        permissions.push_back(Permission::EnrollStudent);
        permissions.push_back(Permission::UnenrollStudent);
        permissions.push_back(Permission::UpdateProgress);
        permissions.push_back(Permission::ViewProgress);
        permissions.push_back(Permission::MarkCompletion);
        permissions.push_back(Permission::GrantRole);
        permissions.push_back(Permission::RevokeRole);
        permissions.push_back(Permission::TransferRole);
        permissions.push_back(Permission::InitializeContract);
        permissions.push_back(Permission::UpgradeContract);
        permissions.push_back(Permission::EmergencyPause);
        permissions.push_back(Permission::EmergencyResume);
        permissions.push_back(Permission::MintTokens);
        permissions.push_back(Permission::BurnTokens);
        permissions.push_back(Permission::TransferTokens);
        permissions.push_back(Permission::BatchMintCertificates);
        permissions.push_back(Permission::BatchRevokeCertificates);
        permissions.push_back(Permission::ViewAllCertificates);
        permissions.push_back(Permission::ViewAllCourses);
        permissions.push_back(Permission::ViewAllUsers);
        permissions.push_back(Permission::ViewSystemStats);
        permissions
    }

    /// Get permissions for a specific role level
    pub fn get_permissions_for_level(env: &Env, level: &RoleLevel) -> Vec<Permission> {
>>>>>>> 20a3998f
        match level {
            RoleLevel::Student => Self::student_permissions(env),
            RoleLevel::Moderator => Self::moderator_permissions(env),
            RoleLevel::Instructor => Self::instructor_permissions(env),
            RoleLevel::Admin => Self::admin_permissions(env),
            RoleLevel::SuperAdmin => Self::super_admin_permissions(env),
        }
    }

    /// Create a role with default permissions for a given level
    pub fn create_role_with_default_permissions(
<<<<<<< HEAD
        env: Env,
=======
        env: &Env,
>>>>>>> 20a3998f
        level: RoleLevel,
        granted_by: soroban_sdk::Address,
        granted_at: u64,
    ) -> Role {
        let permissions = Self::get_permissions_for_level(env, &level);
        Role::new(level, permissions, granted_by, granted_at)
    }

    /// Check if a role has a specific permission
    pub fn has_permission(env: Env, role: &Role, permission: &Permission) -> bool {
        role.has_permission(permission)
    }

    /// Check if a role has any of the specified permissions
<<<<<<< HEAD
    pub fn has_any_permission(env: Env, role: &Role, permissions: &[Permission]) -> bool {
=======
    pub fn has_any_permission(role: &Role, permissions: &Vec<Permission>) -> bool {
>>>>>>> 20a3998f
        role.has_any_permission(permissions)
    }

    /// Check if a role has all of the specified permissions
<<<<<<< HEAD
    pub fn has_all_permissions(env: Env, role: &Role, permissions: &[Permission]) -> bool {
=======
    pub fn has_all_permissions(role: &Role, permissions: &Vec<Permission>) -> bool {
>>>>>>> 20a3998f
        role.has_all_permissions(permissions)
    }

    /// Get all permissions that a role has
<<<<<<< HEAD
    pub fn get_role_permissions(env: Env, role: &Role) -> Vec<Permission> {
        role.permissions.clone()
=======
    pub fn get_role_permissions(role: &Role) -> &Vec<Permission> {
        &role.permissions
>>>>>>> 20a3998f
    }

    /// Add a permission to a role
    pub fn add_permission(env: Env, role: &mut Role, permission: Permission) {
        if !role.permissions.contains(&permission) {
            role.permissions.push_back(permission);
        }
    }

    /// Remove a permission from a role
<<<<<<< HEAD
    pub fn remove_permission(env: Env, role: &mut Role, permission: &Permission) {
        // Create a new Vec without the permission to remove
        let mut new_permissions = Vec::new(&env);
        
        for i in 0..role.permissions.len() {
            let p = role.permissions.get(i).unwrap();
            if &p != permission {
                new_permissions.push_back(p);
            }
        }
        
        role.permissions = new_permissions;
=======
    pub fn remove_permission(role: &mut Role, permission: &Permission) {
        // Since Soroban SDK Vec doesn't have retain, we'll need to rebuild the vector
        // For now, we'll leave this as a placeholder since it's not used in tests
        // TODO: Implement proper permission removal when needed
>>>>>>> 20a3998f
    }

    /// Check if a role can grant another role (hierarchy check)
    pub fn can_grant_role(env: Env, granter_role: &Role, target_role_level: &RoleLevel) -> bool {
        granter_role.level.can_grant(target_role_level)
    }

    /// Check if a role can revoke another role (hierarchy check)
    pub fn can_revoke_role(env: Env, revoker_role: &Role, target_role_level: &RoleLevel) -> bool {
        revoker_role.level.can_revoke(target_role_level)
    }
} <|MERGE_RESOLUTION|>--- conflicted
+++ resolved
@@ -1,115 +1,11 @@
 use crate::roles::{Role, RoleLevel, Permission};
-<<<<<<< HEAD
-use soroban_sdk::{vec, Vec, Env};
-=======
 use soroban_sdk::{Env, Vec};
->>>>>>> 20a3998f
 
 /// Predefined role permissions for different user types
 pub struct RolePermissions;
 
 impl RolePermissions {
     /// Get default permissions for a Student role
-<<<<<<< HEAD
-    pub fn student_permissions(env: Env) -> Vec<Permission> {
-        vec![&env,
-            Permission::ViewProgress,
-            Permission::MarkCompletion,
-        ]
-    }
-
-    /// Get default permissions for a Moderator role
-    pub fn moderator_permissions(env: Env) -> Vec<Permission> {
-        vec![&env,
-            Permission::ViewProgress,
-            Permission::UpdateProgress,
-            Permission::MarkCompletion,
-            Permission::ViewAllCertificates,
-            Permission::ViewAllCourses,
-        ]
-    }
-
-    /// Get default permissions for an Instructor role
-    pub fn instructor_permissions(env: Env) -> Vec<Permission> {
-        vec![&env,
-            Permission::IssueCertificate,
-            Permission::UpdateCertificateMetadata,
-            Permission::CreateCourse,
-            Permission::UpdateCourse,
-            Permission::EnrollStudent,
-            Permission::UnenrollStudent,
-            Permission::UpdateProgress,
-            Permission::ViewProgress,
-            Permission::MarkCompletion,
-            Permission::ViewAllCertificates,
-            Permission::ViewAllCourses,
-        ]
-    }
-
-    /// Get default permissions for an Admin role
-    pub fn admin_permissions(env: Env) -> Vec<Permission> {
-        vec![&env, 
-            Permission::IssueCertificate,
-            Permission::RevokeCertificate,
-            Permission::TransferCertificate,
-            Permission::UpdateCertificateMetadata,
-            Permission::CreateCourse,
-            Permission::UpdateCourse,
-            Permission::DeleteCourse,
-            Permission::EnrollStudent,
-            Permission::UnenrollStudent,
-            Permission::UpdateProgress,
-            Permission::ViewProgress,
-            Permission::MarkCompletion,
-            Permission::GrantRole,
-            Permission::RevokeRole,
-            Permission::TransferRole,
-            Permission::BatchMintCertificates,
-            Permission::BatchRevokeCertificates,
-            Permission::ViewAllCertificates,
-            Permission::ViewAllCourses,
-            Permission::ViewAllUsers,
-            Permission::ViewSystemStats,
-        ]
-    }
-
-    /// Get default permissions for a SuperAdmin role
-    pub fn super_admin_permissions(env: Env) -> Vec<Permission> {
-        vec![&env,
-            Permission::IssueCertificate,
-            Permission::RevokeCertificate,
-            Permission::TransferCertificate,
-            Permission::UpdateCertificateMetadata,
-            Permission::CreateCourse,
-            Permission::UpdateCourse,
-            Permission::DeleteCourse,
-            Permission::EnrollStudent,
-            Permission::UnenrollStudent,
-            Permission::UpdateProgress,
-            Permission::ViewProgress,
-            Permission::MarkCompletion,
-            Permission::GrantRole,
-            Permission::RevokeRole,
-            Permission::TransferRole,
-            Permission::InitializeContract,
-            Permission::UpgradeContract,
-            Permission::EmergencyPause,
-            Permission::EmergencyResume,
-            Permission::MintTokens,
-            Permission::BurnTokens,
-            Permission::TransferTokens,
-            Permission::BatchMintCertificates,
-            Permission::BatchRevokeCertificates,
-            Permission::ViewAllCertificates,
-            Permission::ViewAllCourses,
-            Permission::ViewAllUsers,
-            Permission::ViewSystemStats,
-        ]
-    }
-
-    /// Get permissions for a specific role level
-    pub fn get_permissions_for_level(env: Env, level: &RoleLevel) -> Vec<Permission> {
-=======
     pub fn student_permissions(env: &Env) -> Vec<Permission> {
         let mut permissions = Vec::new(env);
         permissions.push_back(Permission::ViewProgress);
@@ -208,7 +104,6 @@
 
     /// Get permissions for a specific role level
     pub fn get_permissions_for_level(env: &Env, level: &RoleLevel) -> Vec<Permission> {
->>>>>>> 20a3998f
         match level {
             RoleLevel::Student => Self::student_permissions(env),
             RoleLevel::Moderator => Self::moderator_permissions(env),
@@ -220,11 +115,7 @@
 
     /// Create a role with default permissions for a given level
     pub fn create_role_with_default_permissions(
-<<<<<<< HEAD
-        env: Env,
-=======
         env: &Env,
->>>>>>> 20a3998f
         level: RoleLevel,
         granted_by: soroban_sdk::Address,
         granted_at: u64,
@@ -234,74 +125,46 @@
     }
 
     /// Check if a role has a specific permission
-    pub fn has_permission(env: Env, role: &Role, permission: &Permission) -> bool {
+    pub fn has_permission(role: &Role, permission: &Permission) -> bool {
         role.has_permission(permission)
     }
 
     /// Check if a role has any of the specified permissions
-<<<<<<< HEAD
-    pub fn has_any_permission(env: Env, role: &Role, permissions: &[Permission]) -> bool {
-=======
     pub fn has_any_permission(role: &Role, permissions: &Vec<Permission>) -> bool {
->>>>>>> 20a3998f
         role.has_any_permission(permissions)
     }
 
     /// Check if a role has all of the specified permissions
-<<<<<<< HEAD
-    pub fn has_all_permissions(env: Env, role: &Role, permissions: &[Permission]) -> bool {
-=======
     pub fn has_all_permissions(role: &Role, permissions: &Vec<Permission>) -> bool {
->>>>>>> 20a3998f
         role.has_all_permissions(permissions)
     }
 
     /// Get all permissions that a role has
-<<<<<<< HEAD
-    pub fn get_role_permissions(env: Env, role: &Role) -> Vec<Permission> {
-        role.permissions.clone()
-=======
     pub fn get_role_permissions(role: &Role) -> &Vec<Permission> {
         &role.permissions
->>>>>>> 20a3998f
     }
 
     /// Add a permission to a role
-    pub fn add_permission(env: Env, role: &mut Role, permission: Permission) {
+    pub fn add_permission(role: &mut Role, permission: Permission) {
         if !role.permissions.contains(&permission) {
             role.permissions.push_back(permission);
         }
     }
 
     /// Remove a permission from a role
-<<<<<<< HEAD
-    pub fn remove_permission(env: Env, role: &mut Role, permission: &Permission) {
-        // Create a new Vec without the permission to remove
-        let mut new_permissions = Vec::new(&env);
-        
-        for i in 0..role.permissions.len() {
-            let p = role.permissions.get(i).unwrap();
-            if &p != permission {
-                new_permissions.push_back(p);
-            }
-        }
-        
-        role.permissions = new_permissions;
-=======
     pub fn remove_permission(role: &mut Role, permission: &Permission) {
         // Since Soroban SDK Vec doesn't have retain, we'll need to rebuild the vector
         // For now, we'll leave this as a placeholder since it's not used in tests
         // TODO: Implement proper permission removal when needed
->>>>>>> 20a3998f
     }
 
     /// Check if a role can grant another role (hierarchy check)
-    pub fn can_grant_role(env: Env, granter_role: &Role, target_role_level: &RoleLevel) -> bool {
+    pub fn can_grant_role(granter_role: &Role, target_role_level: &RoleLevel) -> bool {
         granter_role.level.can_grant(target_role_level)
     }
 
     /// Check if a role can revoke another role (hierarchy check)
-    pub fn can_revoke_role(env: Env, revoker_role: &Role, target_role_level: &RoleLevel) -> bool {
+    pub fn can_revoke_role(revoker_role: &Role, target_role_level: &RoleLevel) -> bool {
         revoker_role.level.can_revoke(target_role_level)
     }
 } 