[package]
name = "student-progress-tracker"
version = "0.1.0"
edition = "2021"

[lib]
<<<<<<< HEAD
crate-type = ["lib", "cdylib"]

[dependencies]
soroban-sdk = { workspace = true }

[dev-dependencies]
soroban-sdk = { workspace = true, features = ["testutils"] }
=======
crate-type = ["cdylib", "lib"]

[dev-dependencies]
soroban-sdk = { workspace = true, features = ["testutils"] }

[dependencies]
soroban-sdk = { workspace = true }
>>>>>>> 20a3998f
<|MERGE_RESOLUTION|>--- conflicted
+++ resolved
@@ -4,20 +4,10 @@
 edition = "2021"
 
 [lib]
-<<<<<<< HEAD
 crate-type = ["lib", "cdylib"]
 
 [dependencies]
 soroban-sdk = { workspace = true }
 
 [dev-dependencies]
-soroban-sdk = { workspace = true, features = ["testutils"] }
-=======
-crate-type = ["cdylib", "lib"]
-
-[dev-dependencies]
-soroban-sdk = { workspace = true, features = ["testutils"] }
-
-[dependencies]
-soroban-sdk = { workspace = true }
->>>>>>> 20a3998f
+soroban-sdk = { workspace = true, features = ["testutils"] }